--- conflicted
+++ resolved
@@ -1360,17 +1360,8 @@
 
     !Does the one-halo power integral
 
-<<<<<<< HEAD
-    !Allocates arrays for the integration HM_tables
-    ALLOCATE(integrand(lut%n))
-    integrand=0.
-
     !Only call eta once
-    et=this%eta(z,lut,cosm)
-=======
-       !Only call eta once
     et=eta(z,lut,cosm)
->>>>>>> 21ee4136
 
     !Calculates the value of the integrand at all nu values!
     DO i=1,lut%n
